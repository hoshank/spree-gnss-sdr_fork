--- conflicted
+++ resolved
@@ -1583,11 +1583,7 @@
                     out_streams, queue));
             block = std::move(block_);
         }
-<<<<<<< HEAD
-    if (implementation.compare("GPS_L1_CA_DLL_PLL_C_Aid_Tracking") == 0)
-=======
     else if (implementation.compare("GPS_L1_CA_DLL_PLL_C_Aid_Tracking") == 0)
->>>>>>> 8c22e584
         {
             std::unique_ptr<TrackingInterface> block_(new GpsL1CaDllPllCAidTracking(configuration.get(), role, in_streams,
                     out_streams, queue));
