--- conflicted
+++ resolved
@@ -120,24 +120,16 @@
     cudaSetDeviceFlags(cudaDeviceMapHost);
     //allocate host memory
     //pinned memory mode - use special function to get OS-pinned memory
-<<<<<<< HEAD
     int N_CORRELATORS = 3;
-=======
-    int N_CORRELATORS=3;
->>>>>>> 8c22e584
     // Get space for a vector with the C/A code replica sampled 1x/chip
-	cudaHostAlloc((void**)&d_ca_code, (GPS_L1_CA_CODE_LENGTH_CHIPS* sizeof(gr_complex)), cudaHostAllocMapped || cudaHostAllocWriteCombined);
+    cudaHostAlloc((void**)&d_ca_code, (GPS_L1_CA_CODE_LENGTH_CHIPS* sizeof(gr_complex)), cudaHostAllocMapped || cudaHostAllocWriteCombined);
     // Get space for the resampled early / prompt / late local replicas
-	cudaHostAlloc((void**)&d_local_code_shift_chips, N_CORRELATORS * sizeof(float),  cudaHostAllocMapped || cudaHostAllocWriteCombined);
-<<<<<<< HEAD
-	cudaHostAlloc((void**)&in_gpu, 2 * d_vector_length  * sizeof(gr_complex), cudaHostAllocMapped || cudaHostAllocWriteCombined);
-=======
-	cudaHostAlloc((void**)&in_gpu, 2 * d_vector_length  * sizeof(gr_complex),  cudaHostAllocMapped || cudaHostAllocWriteCombined);
->>>>>>> 8c22e584
-	// correlator outputs (scalar)
-	cudaHostAlloc((void**)&d_corr_outs_gpu ,sizeof(gr_complex)*N_CORRELATORS, cudaHostAllocMapped ||  cudaHostAllocWriteCombined );
-
-	//map to EPL pointers
+    cudaHostAlloc((void**)&d_local_code_shift_chips, N_CORRELATORS * sizeof(float),  cudaHostAllocMapped || cudaHostAllocWriteCombined);
+    cudaHostAlloc((void**)&in_gpu, 2 * d_vector_length * sizeof(gr_complex), cudaHostAllocMapped || cudaHostAllocWriteCombined);
+    // correlator outputs (scalar)
+    cudaHostAlloc((void**)&d_corr_outs_gpu ,sizeof(gr_complex)*N_CORRELATORS, cudaHostAllocMapped ||  cudaHostAllocWriteCombined );
+
+    //map to EPL pointers
     d_Early = &d_corr_outs_gpu[0];
     d_Prompt =  &d_corr_outs_gpu[1];
     d_Late = &d_corr_outs_gpu[2];
@@ -145,16 +137,9 @@
     //--- Perform initializations ------------------------------
     multicorrelator_gpu = new cuda_multicorrelator();
     //local code resampler on GPU
-<<<<<<< HEAD
     multicorrelator_gpu->init_cuda_integrated_resampler(2 * d_vector_length, GPS_L1_CA_CODE_LENGTH_CHIPS, 3);
     multicorrelator_gpu->set_input_output_vectors(d_corr_outs_gpu, in_gpu);
-=======
-    multicorrelator_gpu->init_cuda_integrated_resampler(2 * d_vector_length,GPS_L1_CA_CODE_LENGTH_CHIPS,3);
-    multicorrelator_gpu->set_input_output_vectors(
-			d_corr_outs_gpu,
-			in_gpu
-			);
->>>>>>> 8c22e584
+
     // define initial code frequency basis of NCO
     d_code_freq_chips = GPS_L1_CA_CODE_RATE_HZ;
     // define residual code phase (in chips)
@@ -251,20 +236,11 @@
     // generate local reference ALWAYS starting at chip 1 (1 sample per chip)
     gps_l1_ca_code_gen_complex(d_ca_code, d_acquisition_gnss_synchro->PRN, 0);
 
-    d_local_code_shift_chips[0]=-d_early_late_spc_chips;
-    d_local_code_shift_chips[1]=0.0;
-    d_local_code_shift_chips[2]=d_early_late_spc_chips;
-
-<<<<<<< HEAD
+    d_local_code_shift_chips[0] = - d_early_late_spc_chips;
+    d_local_code_shift_chips[1] = 0.0;
+    d_local_code_shift_chips[2] = d_early_late_spc_chips;
+
     multicorrelator_gpu->set_local_code_and_taps(GPS_L1_CA_CODE_LENGTH_CHIPS, d_ca_code, d_local_code_shift_chips, 3);
-=======
-    multicorrelator_gpu->set_local_code_and_taps(
-    		GPS_L1_CA_CODE_LENGTH_CHIPS,
-    		d_ca_code,
-    		d_local_code_shift_chips,
-			3
-			);
->>>>>>> 8c22e584
 
     d_carrier_lock_fail_counter = 0;
     d_rem_code_phase_samples = 0;
@@ -295,24 +271,12 @@
 Gps_L1_Ca_Dll_Pll_Tracking_GPU_cc::~Gps_L1_Ca_Dll_Pll_Tracking_GPU_cc()
 {
     d_dump_file.close();
-<<<<<<< HEAD
     cudaFreeHost(in_gpu);
     cudaFreeHost(d_corr_outs_gpu);
     cudaFreeHost(d_local_code_shift_chips);
     cudaFreeHost(d_ca_code);
-
     multicorrelator_gpu->free_cuda();
     delete(multicorrelator_gpu);
-=======
-
-	cudaFreeHost(in_gpu);
-	cudaFreeHost(d_corr_outs_gpu);
-	cudaFreeHost(d_local_code_shift_chips);
-	cudaFreeHost(d_ca_code);
-
-	multicorrelator_gpu->free_cuda();
-	delete(multicorrelator_gpu);
->>>>>>> 8c22e584
     delete[] d_Prompt_buffer;
 }
 
@@ -362,23 +326,10 @@
             float code_phase_step_chips = static_cast<float>(d_code_freq_chips) / static_cast<float>(d_fs_in);
             float rem_code_phase_chips = d_rem_code_phase_samples * (d_code_freq_chips / d_fs_in);
 
-<<<<<<< HEAD
             memcpy(in_gpu, in, sizeof(gr_complex) * d_current_prn_length_samples);
             cudaProfilerStart();
             multicorrelator_gpu->Carrier_wipeoff_multicorrelator_resampler_cuda(d_rem_carr_phase_rad, phase_step_rad, code_phase_step_chips, rem_code_phase_chips, d_current_prn_length_samples, 3);
             cudaProfilerStop();
-=======
-            memcpy(in_gpu,in,sizeof(gr_complex)*d_current_prn_length_samples);
-            cudaProfilerStart();
-            multicorrelator_gpu->Carrier_wipeoff_multicorrelator_resampler_cuda(
-    				d_rem_carr_phase_rad,
-    				phase_step_rad,
-    				code_phase_step_chips,
-    				rem_code_phase_chips,
-    				d_current_prn_length_samples,
-    				3);
-        	cudaProfilerStop();
->>>>>>> 8c22e584
 
             // ################## PLL ##########################################################
             // PLL discriminator
