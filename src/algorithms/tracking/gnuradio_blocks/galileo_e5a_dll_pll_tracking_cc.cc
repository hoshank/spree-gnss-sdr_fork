/*!
 * \file galileo_e5a_dll_fll_pll_tracking_cc.h
 * \brief Implementation of a code DLL + carrier PLL
 *  tracking block for Galileo E5a signals
 * \author Marc Sales, 2014. marcsales92(at)gmail.com
 * \based on work from:
 * 		<ul>
 *          <li> Javier Arribas, 2011. jarribas(at)cttc.es
 *          <li> Luis Esteve, 2012. luis(at)epsilon-formacion.com
 *          </ul>
 *
 * -------------------------------------------------------------------------
 *
 * Copyright (C) 2010-2015  (see AUTHORS file for a list of contributors)
 *
 * GNSS-SDR is a software defined Global Navigation
 *          Satellite Systems receiver
 *
 * This file is part of GNSS-SDR.
 *
 * GNSS-SDR is free software: you can redistribute it and/or modify
 * it under the terms of the GNU General Public License as published by
 * the Free Software Foundation, either version 3 of the License, or
 * (at your option) any later version.
 *
 * GNSS-SDR is distributed in the hope that it will be useful,
 * but WITHOUT ANY WARRANTY; without even the implied warranty of
 * MERCHANTABILITY or FITNESS FOR A PARTICULAR PURPOSE.  See the
 * GNU General Public License for more details.
 *
 * You should have received a copy of the GNU General Public License
 * along with GNSS-SDR. If not, see <http://www.gnu.org/licenses/>.
 *
 * -------------------------------------------------------------------------
 */

#include "galileo_e5a_dll_pll_tracking_cc.h"
#include <cmath>
#include <iostream>
#include <sstream>
#include <boost/lexical_cast.hpp>
#include <gnuradio/io_signature.h>
#include <gnuradio/fxpt.h>  // fixed point sine and cosine
#include <glog/logging.h>
#include "gnss_synchro.h"
#include "galileo_e5_signal_processing.h"
#include "tracking_discriminators.h"
#include "lock_detectors.h"
#include "Galileo_E5a.h"
#include "Galileo_E1.h"
#include "control_message_factory.h"


/*!
 * \todo Include in definition header file
 */
#define CN0_ESTIMATION_SAMPLES 20
#define MINIMUM_VALID_CN0 25
#define MAXIMUM_LOCK_FAIL_COUNTER 50
#define CARRIER_LOCK_THRESHOLD 0.85


using google::LogMessage;

galileo_e5a_dll_pll_tracking_cc_sptr
galileo_e5a_dll_pll_make_tracking_cc(
        long if_freq,
        long fs_in,
        unsigned int vector_length,
        boost::shared_ptr<gr::msg_queue> queue,
        bool dump,
        std::string dump_filename,
        float pll_bw_hz,
        float dll_bw_hz,
        float pll_bw_init_hz,
        float dll_bw_init_hz,
        int ti_ms,
        float early_late_space_chips)
{
    return galileo_e5a_dll_pll_tracking_cc_sptr(new Galileo_E5a_Dll_Pll_Tracking_cc(if_freq,
            fs_in, vector_length, queue, dump, dump_filename, pll_bw_hz, dll_bw_hz, pll_bw_init_hz, dll_bw_init_hz, ti_ms, early_late_space_chips));
}



void Galileo_E5a_Dll_Pll_Tracking_cc::forecast (int noutput_items,
        gr_vector_int &ninput_items_required)
{
    ninput_items_required[0] = static_cast<int>(d_vector_length)*2; //set the required available samples in each call
}

Galileo_E5a_Dll_Pll_Tracking_cc::Galileo_E5a_Dll_Pll_Tracking_cc(
        long if_freq,
        long fs_in,
        unsigned int vector_length,
        boost::shared_ptr<gr::msg_queue> queue,
        bool dump,
        std::string dump_filename,
        float pll_bw_hz,
        float dll_bw_hz,
        float pll_bw_init_hz,
        float dll_bw_init_hz,
        int ti_ms,
        float early_late_space_chips) :
        gr::block("Galileo_E5a_Dll_Pll_Tracking_cc", gr::io_signature::make(1, 1, sizeof(gr_complex)),
                gr::io_signature::make(1, 1, sizeof(Gnss_Synchro)))
{
    this->set_relative_rate(1.0/vector_length);
    // initialize internal vars
    d_queue = queue;
    d_dump = dump;
    d_if_freq = if_freq;
    d_fs_in = fs_in;
    d_vector_length = vector_length;
    d_dump_filename = dump_filename;
    d_code_loop_filter = Tracking_2nd_DLL_filter(GALILEO_E5a_CODE_PERIOD);
    d_carrier_loop_filter = Tracking_2nd_PLL_filter(GALILEO_E5a_CODE_PERIOD);
    d_current_ti_ms = 1; // initializes with 1ms of integration time until secondary code lock
    d_ti_ms = ti_ms;
    d_dll_bw_hz = dll_bw_hz;
    d_pll_bw_hz = pll_bw_hz;
    d_dll_bw_init_hz = dll_bw_init_hz;
    d_pll_bw_init_hz = pll_bw_init_hz;

    // Initialize tracking  ==========================================
    d_code_loop_filter.set_DLL_BW(d_dll_bw_init_hz);
    d_carrier_loop_filter.set_PLL_BW(d_pll_bw_init_hz);

    //--- DLL variables --------------------------------------------------------
    d_early_late_spc_chips = early_late_space_chips; // Define early-late offset (in chips)

    // Initialization of local code replica
    // Get space for a vector with the E5a primary code replicas sampled 1x/chip
    d_codeQ = new gr_complex[static_cast<int>(Galileo_E5a_CODE_LENGTH_CHIPS) + 2];
    d_codeI = new gr_complex[static_cast<int>(Galileo_E5a_CODE_LENGTH_CHIPS) + 2];

    d_early_code  = static_cast<gr_complex*>(volk_malloc(2 * d_vector_length * sizeof(gr_complex), volk_get_alignment()));
    d_late_code   = static_cast<gr_complex*>(volk_malloc(2 * d_vector_length * sizeof(gr_complex), volk_get_alignment()));
    d_prompt_code = static_cast<gr_complex*>(volk_malloc(2 * d_vector_length * sizeof(gr_complex), volk_get_alignment()));
    d_prompt_data_code = static_cast<gr_complex*>(volk_malloc(2 * d_vector_length * sizeof(gr_complex), volk_get_alignment()));
    d_carr_sign = static_cast<gr_complex*>(volk_malloc(2 * d_vector_length * sizeof(gr_complex), volk_get_alignment()));

    // correlator outputs (complex number)
    d_Early  = gr_complex(0, 0);
    d_Prompt = gr_complex(0, 0);
    d_Late   = gr_complex(0, 0);
    d_Prompt_data = gr_complex(0, 0);

    //--- Perform initializations ------------------------------
    // define initial code frequency basis of NCO
    d_code_freq_chips = Galileo_E5a_CODE_CHIP_RATE_HZ;
    // define residual code phase (in chips)
    d_rem_code_phase_samples = 0.0;
    // define residual carrier phase
    d_rem_carr_phase_rad = 0.0;
    //Filter error vars
    d_code_error_filt_secs = 0.0;
    // sample synchronization
    d_sample_counter = 0;
    d_acq_sample_stamp = 0;
    d_last_seg = 0;
    d_first_transition = false;

    d_secondary_lock = false;
    d_secondary_delay = 0;
    d_integration_counter = 0;

    d_current_prn_length_samples = static_cast<int>(d_vector_length);

    // CN0 estimation and lock detector buffers
    d_cn0_estimation_counter = 0;
    d_Prompt_buffer = new gr_complex[CN0_ESTIMATION_SAMPLES];
    d_carrier_lock_test = 1;
    d_CN0_SNV_dB_Hz = 0;
    d_carrier_lock_fail_counter = 0;
    d_carrier_lock_threshold = CARRIER_LOCK_THRESHOLD;

    d_channel_internal_queue = 0;
    d_acquisition_gnss_synchro = 0;
    d_channel = 0;
    tmp_E = 0;
    tmp_P = 0;
    tmp_L = 0;
    d_acq_code_phase_samples = 0;
    d_acq_carrier_doppler_hz = 0;
    d_carrier_doppler_hz = 0;
    d_acc_carrier_phase_rad = 0;
    d_code_phase_samples = 0;
    d_acc_code_phase_secs = 0;
    d_state = 0;

    systemName["E"] = std::string("Galileo");
}


Galileo_E5a_Dll_Pll_Tracking_cc::~Galileo_E5a_Dll_Pll_Tracking_cc ()
{
    d_dump_file.close();

    volk_free(d_prompt_code);
    volk_free(d_late_code);
    volk_free(d_early_code);
    volk_free(d_carr_sign);
    volk_free(d_prompt_data_code);
    delete[] d_codeI;
    delete[] d_codeQ;
    delete[] d_Prompt_buffer;
}

void Galileo_E5a_Dll_Pll_Tracking_cc::start_tracking()
{
    /*
     *  correct the code phase according to the delay between acq and trk
     */
    d_acq_code_phase_samples = d_acquisition_gnss_synchro->Acq_delay_samples;
    d_acq_carrier_doppler_hz = d_acquisition_gnss_synchro->Acq_doppler_hz;
    d_acq_sample_stamp =  d_acquisition_gnss_synchro->Acq_samplestamp_samples;

    long int acq_trk_diff_samples;
    double acq_trk_diff_seconds;
    acq_trk_diff_samples = static_cast<long int>(d_sample_counter) - static_cast<long int>(d_acq_sample_stamp);//-d_vector_length;
    LOG(INFO) << "Number of samples between Acquisition and Tracking =" << acq_trk_diff_samples;
    acq_trk_diff_seconds = static_cast<float>(acq_trk_diff_samples) / static_cast<float>(d_fs_in);
    //doppler effect
    // Fd=(C/(C+Vr))*F
    double radial_velocity;
    radial_velocity = (Galileo_E5a_FREQ_HZ + d_acq_carrier_doppler_hz)/Galileo_E5a_FREQ_HZ;
    // new chip and prn sequence periods based on acq Doppler
    double T_chip_mod_seconds;
    double T_prn_mod_seconds;
    double T_prn_mod_samples;
    d_code_freq_chips = radial_velocity * Galileo_E5a_CODE_CHIP_RATE_HZ;
    T_chip_mod_seconds = 1/d_code_freq_chips;
    T_prn_mod_seconds = T_chip_mod_seconds * Galileo_E5a_CODE_LENGTH_CHIPS;
    T_prn_mod_samples = T_prn_mod_seconds * static_cast<float>(d_fs_in);

    d_current_prn_length_samples = round(T_prn_mod_samples);

    double T_prn_true_seconds = Galileo_E5a_CODE_LENGTH_CHIPS / Galileo_E5a_CODE_CHIP_RATE_HZ;
    double T_prn_true_samples = T_prn_true_seconds * static_cast<float>(d_fs_in);
    double T_prn_diff_seconds;
    T_prn_diff_seconds = T_prn_true_seconds - T_prn_mod_seconds;
    double N_prn_diff;
    N_prn_diff = acq_trk_diff_seconds / T_prn_true_seconds;
    double corrected_acq_phase_samples, delay_correction_samples;
    corrected_acq_phase_samples = fmod((d_acq_code_phase_samples + T_prn_diff_seconds * N_prn_diff * static_cast<float>(d_fs_in)), T_prn_true_samples);
    if (corrected_acq_phase_samples < 0)
        {
            corrected_acq_phase_samples = T_prn_mod_samples + corrected_acq_phase_samples;
        }
    delay_correction_samples = d_acq_code_phase_samples - corrected_acq_phase_samples;

    d_acq_code_phase_samples = corrected_acq_phase_samples;

    d_carrier_doppler_hz = d_acq_carrier_doppler_hz;

    // DLL/PLL filter initialization
    d_carrier_loop_filter.initialize(); // initialize the carrier filter
    d_code_loop_filter.initialize();    // initialize the code filter

    // generate local reference ALWAYS starting at chip 1 (1 sample per chip)
    char sig[3];
    strcpy(sig,"5Q");
    galileo_e5_a_code_gen_complex_primary(&d_codeQ[1], d_acquisition_gnss_synchro->PRN, sig);
    d_codeQ[0] = d_codeQ[static_cast<int>(Galileo_E5a_CODE_LENGTH_CHIPS)];
    d_codeQ[static_cast<int>(Galileo_E5a_CODE_LENGTH_CHIPS) + 1] = d_codeQ[1];

    strcpy(sig,"5I");
    galileo_e5_a_code_gen_complex_primary(&d_codeI[1], d_acquisition_gnss_synchro->PRN, sig);
    d_codeI[0] = d_codeI[static_cast<int>(Galileo_E5a_CODE_LENGTH_CHIPS)];
    d_codeI[static_cast<int>(Galileo_E5a_CODE_LENGTH_CHIPS) + 1] = d_codeI[1];

    d_carrier_lock_fail_counter = 0;
    d_rem_code_phase_samples = 0;
    d_rem_carr_phase_rad = 0;
    d_acc_carrier_phase_rad = 0;
    d_acc_code_phase_secs = 0;

    d_code_phase_samples = d_acq_code_phase_samples;

    std::string sys_ = &d_acquisition_gnss_synchro->System;
    sys = sys_.substr(0,1);

    // DEBUG OUTPUT
    std::cout << "Tracking start on channel " << d_channel << " for satellite " << Gnss_Satellite(systemName[sys], d_acquisition_gnss_synchro->PRN) << std::endl;
    LOG(INFO) << "Starting tracking of satellite " << Gnss_Satellite(systemName[sys], d_acquisition_gnss_synchro->PRN) << " on channel " << d_channel;


    // enable tracking
    d_state = 1;

    LOG(INFO) << "PULL-IN Doppler [Hz]=" << d_carrier_doppler_hz
            << " Code Phase correction [samples]=" << delay_correction_samples
            << " PULL-IN Code Phase [samples]=" << d_acq_code_phase_samples;
}

void Galileo_E5a_Dll_Pll_Tracking_cc::acquire_secondary()
{
    // 1. Transform replica to 1 and -1
    int sec_code_signed[Galileo_E5a_Q_SECONDARY_CODE_LENGTH];
    for (unsigned int i = 0; i < Galileo_E5a_Q_SECONDARY_CODE_LENGTH; i++)
	{
	    if (Galileo_E5a_Q_SECONDARY_CODE[d_acquisition_gnss_synchro->PRN-1].at(i) == '0')
		{
		    sec_code_signed[i] = 1;
		}
	    else
		{
		    sec_code_signed[i] = -1;
		}
	}
    // 2. Transform buffer to 1 and -1
    int in_corr[CN0_ESTIMATION_SAMPLES];
    for (unsigned int i = 0; i < CN0_ESTIMATION_SAMPLES; i++)
	{
	    if (d_Prompt_buffer[i].real() >0)
		{
		    in_corr[i] = 1;
		}
	    else
		{
		    in_corr[i] = -1;
		}
	}
    // 3. Serial search
    int out_corr;
    int current_best_ = 0;
    for (unsigned int i = 0; i < Galileo_E5a_Q_SECONDARY_CODE_LENGTH; i++)
	{
	    out_corr = 0;
	    for (unsigned int j = 0; j < CN0_ESTIMATION_SAMPLES; j++)
		{
		    //reverse replica sign since i*i=-1 (conjugated complex)
		    out_corr += in_corr[j] * -sec_code_signed[(j+i) % Galileo_E5a_Q_SECONDARY_CODE_LENGTH];
		}
	    if (abs(out_corr) > current_best_)
		{
		    current_best_ = abs(out_corr);
		    d_secondary_delay = i;
		}
	}
    if (current_best_ == CN0_ESTIMATION_SAMPLES) // all bits correlate
	{
	    d_secondary_lock = true;
	    d_secondary_delay = (d_secondary_delay + CN0_ESTIMATION_SAMPLES - 1) % Galileo_E5a_Q_SECONDARY_CODE_LENGTH;
	}
}

void Galileo_E5a_Dll_Pll_Tracking_cc::update_local_code()
{
    double tcode_chips;
    double rem_code_phase_chips;
    int associated_chip_index;
    int associated_chip_index_data;
    int code_length_chips = static_cast<int>(Galileo_E5a_CODE_LENGTH_CHIPS);
    double code_phase_step_chips;
    int early_late_spc_samples;
    int epl_loop_length_samples;

    // unified loop for E, P, L code vectors
    code_phase_step_chips = d_code_freq_chips / static_cast<double>(d_fs_in);
    rem_code_phase_chips = d_rem_code_phase_samples * (d_code_freq_chips / d_fs_in);
    tcode_chips = -rem_code_phase_chips;

    // Alternative EPL code generation (40% of speed improvement!)
    early_late_spc_samples = round(d_early_late_spc_chips / code_phase_step_chips);
    epl_loop_length_samples = d_current_prn_length_samples + early_late_spc_samples * 2;

    for (int i = 0; i < epl_loop_length_samples; i++)
        {
            associated_chip_index = 1 + round(fmod(tcode_chips - d_early_late_spc_chips, code_length_chips));
            associated_chip_index_data = 1 + round(fmod(tcode_chips, code_length_chips));
            d_early_code[i] = d_codeQ[associated_chip_index];
            d_prompt_data_code[i] = d_codeI[associated_chip_index_data];
            tcode_chips = tcode_chips + code_phase_step_chips;
        }
    memcpy(d_prompt_code, &d_early_code[early_late_spc_samples], d_current_prn_length_samples * sizeof(gr_complex));
    memcpy(d_late_code, &d_early_code[early_late_spc_samples * 2], d_current_prn_length_samples * sizeof(gr_complex));

}


void Galileo_E5a_Dll_Pll_Tracking_cc::update_local_carrier()
{
    float sin_f, cos_f;
    float phase_step_rad = static_cast<float>(2.0 * GALILEO_PI * d_carrier_doppler_hz / static_cast<double>(d_fs_in));
    int phase_step_rad_i = gr::fxpt::float_to_fixed(phase_step_rad);
    int phase_rad_i = gr::fxpt::float_to_fixed(d_rem_carr_phase_rad);

    for(int i = 0; i < d_current_prn_length_samples; i++)
        {
            gr::fxpt::sincos(phase_rad_i, &sin_f, &cos_f);
            d_carr_sign[i] = std::complex<float>(cos_f, -sin_f);
            phase_rad_i += phase_step_rad_i;
        }
}


int Galileo_E5a_Dll_Pll_Tracking_cc::general_work (int noutput_items, gr_vector_int &ninput_items,
        gr_vector_const_void_star &input_items, gr_vector_void_star &output_items)
{
    // process vars
<<<<<<< HEAD
    double carr_error_hz;
    double carr_error_filt_hz;
    double code_error_chips;
    double code_error_filt_chips;
=======
	double carr_error_hz;
	double carr_error_filt_hz;
	double code_error_chips;
	double code_error_filt_chips;
>>>>>>> 8c22e584
    // GNSS_SYNCHRO OBJECT to interchange data between tracking->telemetry_decoder
    Gnss_Synchro **out = (Gnss_Synchro **) &output_items[0]; //block output streams pointer

    // GNSS_SYNCHRO OBJECT to interchange data between tracking->telemetry_decoder
    Gnss_Synchro current_synchro_data;
    // Fill the acquisition data
    current_synchro_data = *d_acquisition_gnss_synchro;

    /* States: 	0 Tracking not enabled
     * 		1 Pull-in of primary code (alignment).
     * 		3 Tracking algorithm. Correlates EPL each loop and accumulates the result
     * 					until it reaches integration time.
     */
    switch (d_state)
    {
	case 0:
	    {
		// ########## DEBUG OUTPUT (TIME ONLY for channel 0 when tracking is disabled)
		/*!
		 *  \todo The stop timer has to be moved to the signal source!
		 */
		// stream to collect cout calls to improve thread safety
		std::stringstream tmp_str_stream;
		if (floor(d_sample_counter / d_fs_in) != d_last_seg)
		    {
			d_last_seg = floor(d_sample_counter / d_fs_in);

			if (d_channel == 0)
			    {
				// debug: Second counter in channel 0
				tmp_str_stream << "Current input signal time = " << d_last_seg << " [s]" << std::endl << std::flush;
				std::cout << tmp_str_stream.rdbuf() << std::flush;
			    }
		    }
		d_Early = gr_complex(0,0);
		d_Prompt = gr_complex(0,0);
		d_Late = gr_complex(0,0);
		d_Prompt_data = gr_complex(0,0);
                d_acquisition_gnss_synchro->Flag_valid_pseudorange = false;

		*out[0] = *d_acquisition_gnss_synchro;

		break;
	    }
	case 1:
	    {
		int samples_offset;
		double acq_trk_shif_correction_samples;
		int acq_to_trk_delay_samples;
		acq_to_trk_delay_samples = d_sample_counter - d_acq_sample_stamp;
		acq_trk_shif_correction_samples = d_current_prn_length_samples - fmod(static_cast<float>(acq_to_trk_delay_samples),  static_cast<float>(d_current_prn_length_samples));
		samples_offset = round(d_acq_code_phase_samples + acq_trk_shif_correction_samples);
		d_sample_counter = d_sample_counter + samples_offset; //count for the processed samples
		DLOG(INFO) << " samples_offset=" << samples_offset;
		d_state = 2; // start in Ti = 1 code, until secondary code lock.

		// make an output to not stop the rest of the processing blocks
		current_synchro_data.Prompt_I = 0.0;
		current_synchro_data.Prompt_Q = 0.0;
		current_synchro_data.Tracking_timestamp_secs = static_cast<double>(d_sample_counter) / static_cast<double>(d_fs_in);
		current_synchro_data.Carrier_phase_rads = 0.0;
		current_synchro_data.Code_phase_secs = 0.0;
		current_synchro_data.CN0_dB_hz = 0.0;
		current_synchro_data.Flag_valid_tracking = false;
                current_synchro_data.Flag_valid_pseudorange = false;

		*out[0] = current_synchro_data;
		consume_each(samples_offset); //shift input to perform alignment with local replica
		return 1;
		break;
	    }
	case 2:
	    {
		// Block input data and block output stream pointers
		const gr_complex* in = (gr_complex*) input_items[0]; //PRN start block alignment
		gr_complex sec_sign_Q;
		gr_complex sec_sign_I;
		// Secondary code Chip
		if (d_secondary_lock)
		    {
//			sec_sign_Q = gr_complex((Galileo_E5a_Q_SECONDARY_CODE[d_acquisition_gnss_synchro->PRN-1].at(d_secondary_delay)=='0' ? 1 : -1),0);
//			sec_sign_I = gr_complex((Galileo_E5a_I_SECONDARY_CODE.at(d_secondary_delay%Galileo_E5a_I_SECONDARY_CODE_LENGTH)=='0' ? 1 : -1),0);
			sec_sign_Q = gr_complex((Galileo_E5a_Q_SECONDARY_CODE[d_acquisition_gnss_synchro->PRN-1].at(d_secondary_delay) == '0' ? -1 : 1), 0);
			sec_sign_I = gr_complex((Galileo_E5a_I_SECONDARY_CODE.at(d_secondary_delay % Galileo_E5a_I_SECONDARY_CODE_LENGTH) == '0' ? -1 : 1), 0);
		    }
		else
		    {
			sec_sign_Q = gr_complex(1.0, 0.0);
			sec_sign_I = gr_complex(1.0, 0.0);
		    }
		// Reset integration counter
		if (d_integration_counter == d_current_ti_ms)
		    {
			d_integration_counter = 0;
		    }
		//Generate local code and carrier replicas (using \hat{f}_d(k-1))
		if (d_integration_counter == 0)
		    {
			update_local_code();
			update_local_carrier();
			// Reset accumulated values
			d_Early = gr_complex(0,0);
			d_Prompt = gr_complex(0,0);
			d_Late = gr_complex(0,0);
		    }
		gr_complex single_early;
		gr_complex single_prompt;
		gr_complex single_late;

		// perform carrier wipe-off and compute Early, Prompt and Late
		// correlation of 1 primary code
		d_correlator.Carrier_wipeoff_and_EPL_volk_IQ(d_current_prn_length_samples,
		                                             in,
		                                             d_carr_sign,
		                                             d_early_code,
		                                             d_prompt_code,
		                                             d_late_code,
		                                             d_prompt_data_code,
		                                             &single_early,
		                                             &single_prompt,
		                                             &single_late,
		                                             &d_Prompt_data);

		// Accumulate results (coherent integration since there are no bit transitions in pilot signal)
		d_Early += single_early * sec_sign_Q;
		d_Prompt += single_prompt * sec_sign_Q;
		d_Late += single_late * sec_sign_Q;
		d_Prompt_data *= sec_sign_I;
		d_integration_counter++;

		// check for samples consistency (this should be done before in the receiver / here only if the source is a file)
		if (std::isnan((d_Prompt).real()) == true or std::isnan((d_Prompt).imag()) == true ) // or std::isinf(in[i].real())==true or std::isinf(in[i].imag())==true)
		    {
			const int samples_available = ninput_items[0];
			d_sample_counter = d_sample_counter + samples_available;
			LOG(WARNING) << "Detected NaN samples at sample number " << d_sample_counter;
			consume_each(samples_available);

			// make an output to not stop the rest of the processing blocks
			current_synchro_data.Prompt_I = 0.0;
			current_synchro_data.Prompt_Q = 0.0;
			current_synchro_data.Tracking_timestamp_secs = static_cast<double>(d_sample_counter) / static_cast<double>(d_fs_in);
			current_synchro_data.Carrier_phase_rads = 0.0;
			current_synchro_data.Code_phase_secs = 0.0;
			current_synchro_data.CN0_dB_hz = 0.0;
			current_synchro_data.Flag_valid_tracking = false;

			*out[0] = current_synchro_data;

			return 1;
		    }
		// ################## PLL ##########################################################
		// PLL discriminator
		if (d_integration_counter == d_current_ti_ms)
		    {
			if (d_secondary_lock == true)
			    {
				carr_error_hz = pll_four_quadrant_atan(d_Prompt) / GALILEO_PI * 2.0;
			    }
			else
			    {
				carr_error_hz = pll_cloop_two_quadrant_atan(d_Prompt) / GALILEO_PI * 2.0;
			    }

			// Carrier discriminator filter
			carr_error_filt_hz = d_carrier_loop_filter.get_carrier_nco(carr_error_hz);
			// New carrier Doppler frequency estimation
			d_carrier_doppler_hz = d_acq_carrier_doppler_hz + carr_error_filt_hz;
			// New code Doppler frequency estimation
			d_code_freq_chips = Galileo_E5a_CODE_CHIP_RATE_HZ + ((d_carrier_doppler_hz * Galileo_E5a_CODE_CHIP_RATE_HZ) / Galileo_E5a_FREQ_HZ);
		    }
		//carrier phase accumulator for (K) doppler estimation
		d_acc_carrier_phase_rad -= 2*GALILEO_PI * d_carrier_doppler_hz * GALILEO_E5a_CODE_PERIOD;
		//remanent carrier phase to prevent overflow in the code NCO
		d_rem_carr_phase_rad = d_rem_carr_phase_rad + 2.0*GALILEO_PI * d_carrier_doppler_hz * GALILEO_E5a_CODE_PERIOD;
		d_rem_carr_phase_rad = fmod(d_rem_carr_phase_rad, 2.0*GALILEO_PI);

		// ################## DLL ##########################################################
		if (d_integration_counter == d_current_ti_ms)
		    {
			// DLL discriminator
			code_error_chips = dll_nc_e_minus_l_normalized(d_Early, d_Late); //[chips/Ti]
			// Code discriminator filter
			code_error_filt_chips = d_code_loop_filter.get_code_nco(code_error_chips); //[chips/second]
			//Code phase accumulator
			d_code_error_filt_secs = (GALILEO_E5a_CODE_PERIOD * code_error_filt_chips) / Galileo_E5a_CODE_CHIP_RATE_HZ; //[seconds]
		    }
		d_acc_code_phase_secs = d_acc_code_phase_secs + d_code_error_filt_secs;

		// ################## CARRIER AND CODE NCO BUFFER ALIGNMENT #######################
		// keep alignment parameters for the next input buffer
		double T_chip_seconds;
		double T_prn_seconds;
		double T_prn_samples;
		double K_blk_samples;
		// Compute the next buffer length based in the new period of the PRN sequence and the code phase error estimation
		T_chip_seconds = 1.0 / d_code_freq_chips;
		T_prn_seconds = T_chip_seconds * Galileo_E5a_CODE_LENGTH_CHIPS;
		T_prn_samples = T_prn_seconds * static_cast<double>(d_fs_in);
		K_blk_samples = T_prn_samples + d_rem_code_phase_samples + d_code_error_filt_secs * static_cast<double>(d_fs_in);
		d_current_prn_length_samples = round(K_blk_samples); //round to a discrete samples
		d_rem_code_phase_samples = K_blk_samples - d_current_prn_length_samples; //rounding error < 1 sample

		// ####### CN0 ESTIMATION AND LOCK DETECTORS ######
		if (d_cn0_estimation_counter < CN0_ESTIMATION_SAMPLES-1)
		    {
			// fill buffer with prompt correlator output values
			d_Prompt_buffer[d_cn0_estimation_counter] = d_Prompt;
			d_cn0_estimation_counter++;
		    }
		else
		    {
			d_Prompt_buffer[d_cn0_estimation_counter] = d_Prompt;
			// ATTEMPT SECONDARY CODE ACQUISITION
			if (d_secondary_lock == false)
			    {
				acquire_secondary(); // changes d_secondary_lock and d_secondary_delay
				if (d_secondary_lock == true)
				    {
					std::cout << "Secondary code locked." << std::endl;
					d_current_ti_ms = d_ti_ms;
					// Change loop parameters ==========================================
					d_code_loop_filter.set_pdi(d_current_ti_ms * GALILEO_E5a_CODE_PERIOD);
					d_carrier_loop_filter.set_pdi(d_current_ti_ms * GALILEO_E5a_CODE_PERIOD);
					d_code_loop_filter.set_DLL_BW(d_dll_bw_hz);
					d_carrier_loop_filter.set_PLL_BW(d_pll_bw_hz);
				    }
				else
				    {
					std::cout << "Secondary code delay couldn't be resolved." << std::endl;
					d_carrier_lock_fail_counter++;
					if (d_carrier_lock_fail_counter > MAXIMUM_LOCK_FAIL_COUNTER)
					    {
						std::cout << "Loss of lock in channel " << d_channel << "!" << std::endl;
						LOG(INFO) << "Loss of lock in channel " << d_channel << "!";
						std::unique_ptr<ControlMessageFactory> cmf(new ControlMessageFactory());
						if (d_queue != gr::msg_queue::sptr())
						    {
							d_queue->handle(cmf->GetQueueMessage(d_channel, 2));
						    }
						d_carrier_lock_fail_counter = 0;
						d_state = 0; // TODO: check if disabling tracking is consistent with the channel state machine
					    }
				    }
			    }
			else // Secondary lock achieved, monitor carrier lock.
			    {
				// Code lock indicator
				d_CN0_SNV_dB_Hz = cn0_svn_estimator(d_Prompt_buffer, CN0_ESTIMATION_SAMPLES, d_fs_in,d_current_ti_ms * Galileo_E5a_CODE_LENGTH_CHIPS);
				// Carrier lock indicator
				d_carrier_lock_test = carrier_lock_detector(d_Prompt_buffer, CN0_ESTIMATION_SAMPLES);
				// Loss of lock detection
				if (d_carrier_lock_test < d_carrier_lock_threshold or d_CN0_SNV_dB_Hz < MINIMUM_VALID_CN0)
				    {
					d_carrier_lock_fail_counter++;
				    }
				else
				    {
					if (d_carrier_lock_fail_counter > 0) d_carrier_lock_fail_counter--;

					if (d_carrier_lock_fail_counter > MAXIMUM_LOCK_FAIL_COUNTER)
					    {
						std::cout << "Loss of lock in channel " << d_channel << "!" << std::endl;
						LOG(INFO) << "Loss of lock in channel " << d_channel << "!";
						std::unique_ptr<ControlMessageFactory> cmf(new ControlMessageFactory());
						if (d_queue != gr::msg_queue::sptr())
						    {
							d_queue->handle(cmf->GetQueueMessage(d_channel, 2));
						    }
						d_carrier_lock_fail_counter = 0;
						d_state = 0;
					    }
				    }
			    }
			d_cn0_estimation_counter = 0;
		    }
		if (d_secondary_lock && (d_secondary_delay % Galileo_E5a_I_SECONDARY_CODE_LENGTH) == 0)
		    {
			d_first_transition = true;
		    }
		// ########### Output the tracking data to navigation and PVT ##########
		// The first Prompt output not equal to 0 is synchronized with the transition of a navigation data bit.
		if (d_secondary_lock && d_first_transition)
		    {
			current_synchro_data.Prompt_I = static_cast<double>((d_Prompt_data).real());
			current_synchro_data.Prompt_Q = static_cast<double>((d_Prompt_data).imag());
			// Tracking_timestamp_secs is aligned with the PRN start sample
			current_synchro_data.Tracking_timestamp_secs = (static_cast<double>(d_sample_counter) + static_cast<double>(d_current_prn_length_samples) + static_cast<double>(d_rem_code_phase_samples)) / static_cast<double>(d_fs_in);
			// This tracking block aligns the Tracking_timestamp_secs with the start sample of the PRN, thus, Code_phase_secs=0
			current_synchro_data.Code_phase_secs = 0;
			current_synchro_data.Carrier_phase_rads = d_acc_carrier_phase_rad;
			current_synchro_data.Carrier_Doppler_hz = d_carrier_doppler_hz;
			current_synchro_data.CN0_dB_hz = d_CN0_SNV_dB_Hz;
            current_synchro_data.Flag_valid_tracking = false;


            // ########## DEBUG OUTPUT
			   /*!
				*  \todo The stop timer has to be moved to the signal source!
				*/
			   // debug: Second counter in channel 0
			   if (d_channel == 0)
				   {
					   if (floor(d_sample_counter / d_fs_in) != d_last_seg)
						   {
							   d_last_seg = floor(d_sample_counter / d_fs_in);
							   std::cout << "Current input signal time = " << d_last_seg << " [s]" << std::endl;
							   std::cout  << "Galileo E5 Tracking CH " << d_channel <<  ": Satellite "
									<< Gnss_Satellite(systemName[sys], d_acquisition_gnss_synchro->PRN) << ", CN0 = " << d_CN0_SNV_dB_Hz << " [dB-Hz] "<<"Doppler="<<d_carrier_doppler_hz<<" [Hz]"<< std::endl;
							   //if (d_last_seg==5) d_carrier_lock_fail_counter=500; //DEBUG: force unlock!
						   }
				   }
			   else
				   {
					   if (floor(d_sample_counter / d_fs_in) != d_last_seg)
						   {
							   d_last_seg = floor(d_sample_counter / d_fs_in);
							   std::cout  << "Galileo E5 Tracking CH " << d_channel <<  ": Satellite "
							   << Gnss_Satellite(systemName[sys], d_acquisition_gnss_synchro->PRN)
							   << ", CN0 = " << d_CN0_SNV_dB_Hz << " [dB-Hz] "<<"Doppler="<<d_carrier_doppler_hz<<" [Hz]"<< std::endl;
							   //std::cout<<"TRK CH "<<d_channel<<" Carrier_lock_test="<<d_carrier_lock_test<< std::endl;
						   }
				   }


		    }
		else
		    {
			// make an output to not stop the rest of the processing blocks
			current_synchro_data.Prompt_I = 0.0;
			current_synchro_data.Prompt_Q = 0.0;
			current_synchro_data.Tracking_timestamp_secs = static_cast<double>(d_sample_counter) /  static_cast<double>(d_fs_in);
			current_synchro_data.Carrier_phase_rads = 0.0;
			current_synchro_data.Code_phase_secs = 0.0;
			current_synchro_data.CN0_dB_hz = 0.0;
			current_synchro_data.Flag_valid_tracking = false;

            // ########## DEBUG OUTPUT (TIME ONLY for channel 0 when tracking is disabled)
            /*!
             *  \todo The stop timer has to be moved to the signal source!
             */
            // stream to collect cout calls to improve thread safety
            std::stringstream tmp_str_stream;
            if (floor(d_sample_counter / d_fs_in) != d_last_seg)
                {
                    d_last_seg = floor(d_sample_counter / d_fs_in);

                    if (d_channel == 0)
                        {
                            // debug: Second counter in channel 0
                            tmp_str_stream << "Current input signal time = " << d_last_seg << " [s]" << std::endl << std::flush;
                            std::cout << tmp_str_stream.rdbuf() << std::flush;
                        }
                }
		    }
		*out[0] = current_synchro_data;
		break;
	    }
    }

    if(d_dump)
        {
            // MULTIPLEXED FILE RECORDING - Record results to file
            float prompt_I;
            float prompt_Q;
            float tmp_float;
            double tmp_double;
            prompt_I = (d_Prompt_data).real();
            prompt_Q = (d_Prompt_data).imag();
	    if (d_integration_counter == d_current_ti_ms)
        	{
        	    tmp_E = std::abs<float>(d_Early);
        	    tmp_P = std::abs<float>(d_Prompt);
        	    tmp_L = std::abs<float>(d_Late);
        	}
            try
            {

                // EPR
                 d_dump_file.write(reinterpret_cast<char*>(&tmp_E), sizeof(float));
                 d_dump_file.write(reinterpret_cast<char*>(&tmp_P), sizeof(float));
                 d_dump_file.write(reinterpret_cast<char*>(&tmp_L), sizeof(float));
                 // PROMPT I and Q (to analyze navigation symbols)
                 d_dump_file.write(reinterpret_cast<char*>(&prompt_I), sizeof(float));
                 d_dump_file.write(reinterpret_cast<char*>(&prompt_Q), sizeof(float));
                 // PRN start sample stamp
                 //tmp_float=(float)d_sample_counter;
                 d_dump_file.write(reinterpret_cast<char*>(&d_sample_counter), sizeof(unsigned long int));
                 // accumulated carrier phase
                 d_dump_file.write(reinterpret_cast<char*>(&d_acc_carrier_phase_rad), sizeof(double));

                 // carrier and code frequency
                 d_dump_file.write(reinterpret_cast<char*>(&d_carrier_doppler_hz), sizeof(double));
                 d_dump_file.write(reinterpret_cast<char*>(&d_code_freq_chips), sizeof(double));

                 //PLL commands
                 d_dump_file.write(reinterpret_cast<char*>(&carr_error_hz), sizeof(double));
                 d_dump_file.write(reinterpret_cast<char*>(&carr_error_filt_hz), sizeof(double));

                 //DLL commands
                 d_dump_file.write(reinterpret_cast<char*>(&code_error_chips), sizeof(double));
                 d_dump_file.write(reinterpret_cast<char*>(&code_error_filt_chips), sizeof(double));

                 // CN0 and carrier lock test
                 d_dump_file.write(reinterpret_cast<char*>(&d_CN0_SNV_dB_Hz), sizeof(double));
                 d_dump_file.write(reinterpret_cast<char*>(&d_carrier_lock_test), sizeof(double));

                 // AUX vars (for debug purposes)
                 tmp_double = d_rem_code_phase_samples;
                 d_dump_file.write(reinterpret_cast<char*>(&tmp_double), sizeof(double));
                 tmp_double = static_cast<double>(d_sample_counter + d_current_prn_length_samples);
                 d_dump_file.write(reinterpret_cast<char*>(&tmp_double), sizeof(double));

            }
            catch (std::ifstream::failure e)
            {
                LOG(WARNING) << "Exception writing trk dump file " << e.what();
            }
        }

    d_secondary_delay = (d_secondary_delay + 1) % Galileo_E5a_Q_SECONDARY_CODE_LENGTH;
    d_sample_counter += d_current_prn_length_samples; //count for the processed samples
    consume_each(d_current_prn_length_samples); // this is necessary in gr::block derivates
    return 1; //output tracking result ALWAYS even in the case of d_enable_tracking==false
}

void Galileo_E5a_Dll_Pll_Tracking_cc::set_channel(unsigned int channel)
{
    d_channel = channel;
    LOG(INFO) << "Tracking Channel set to " << d_channel;
    // ############# ENABLE DATA FILE LOG #################
    if (d_dump == true)
        {
            if (d_dump_file.is_open() == false)
                {
                    try
                    {
                            d_dump_filename.append(boost::lexical_cast<std::string>(d_channel));
                            d_dump_filename.append(".dat");
                            d_dump_file.exceptions (std::ifstream::failbit | std::ifstream::badbit);
                            d_dump_file.open(d_dump_filename.c_str(), std::ios::out | std::ios::binary);
                            LOG(INFO) << "Tracking dump enabled on channel " << d_channel << " Log file: " << d_dump_filename.c_str() << std::endl;
                    }
                    catch (std::ifstream::failure e)
                    {
                            LOG(WARNING) << "channel " << d_channel << " Exception opening trk dump file " << e.what() << std::endl;
                    }
                }
        }
}



void Galileo_E5a_Dll_Pll_Tracking_cc::set_channel_queue(concurrent_queue<int> *channel_internal_queue)
{
    d_channel_internal_queue = channel_internal_queue;
}


void Galileo_E5a_Dll_Pll_Tracking_cc::set_gnss_synchro(Gnss_Synchro* p_gnss_synchro)
{
    d_acquisition_gnss_synchro = p_gnss_synchro;
}
<|MERGE_RESOLUTION|>--- conflicted
+++ resolved
@@ -400,17 +400,11 @@
         gr_vector_const_void_star &input_items, gr_vector_void_star &output_items)
 {
     // process vars
-<<<<<<< HEAD
     double carr_error_hz;
     double carr_error_filt_hz;
     double code_error_chips;
     double code_error_filt_chips;
-=======
-	double carr_error_hz;
-	double carr_error_filt_hz;
-	double code_error_chips;
-	double code_error_filt_chips;
->>>>>>> 8c22e584
+
     // GNSS_SYNCHRO OBJECT to interchange data between tracking->telemetry_decoder
     Gnss_Synchro **out = (Gnss_Synchro **) &output_items[0]; //block output streams pointer
 
