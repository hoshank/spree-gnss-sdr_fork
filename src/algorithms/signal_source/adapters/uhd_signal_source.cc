--- conflicted
+++ resolved
@@ -130,7 +130,7 @@
         }
 
     // select the number of channels and the subdevice specifications
-    for (int i = 0; i< RF_channels_; i++)
+    for (int i = 0; i < RF_channels_; i++)
         {
             uhd_stream_args_.channels.push_back(i);
         }
@@ -161,80 +161,14 @@
     std::cout << boost::format("Sampling Rate for the USRP device: %f [sps]...") % (uhd_source_->get_samp_rate()) << std::endl;
     LOG(INFO) << boost::format("Sampling Rate for the USRP device: %f [sps]...") % (uhd_source_->get_samp_rate());
 
-<<<<<<< HEAD
     std::vector<std::string> sensor_names;
-=======
-	std::vector<std::string> sensor_names;
-
-	for (int i=0;i<RF_channels_;i++)
-	{
-		std::cout<< "UHD RF CHANNEL #"<<i<< " SETTINGS"<<std::endl;
-		// 3. Tune the usrp device to the desired center frequency
-		uhd_source_->set_center_freq(freq_.at(i),i);
-		std::cout << boost::format("Actual USRP center freq.: %f [Hz]...") % (uhd_source_->get_center_freq(i)) << std::endl << std::endl;
-		LOG(INFO) << boost::format("Actual USRP center freq. set to: %f [Hz]...") % (uhd_source_->get_center_freq(i));
-
-		// TODO: Assign the remnant IF from the PLL tune error
-		std::cout << boost::format("PLL Frequency tune error %f [Hz]...") % (uhd_source_->get_center_freq(i) - freq_.at(i)) << std::endl;
-		LOG(INFO) << boost::format("PLL Frequency tune error %f [Hz]...") % (uhd_source_->get_center_freq(i) - freq_.at(i));
-
-		// 4. set the gain for the daughterboard
-		uhd_source_->set_gain(gain_.at(i),i);
-		std::cout << boost::format("Actual daughterboard gain set to: %f dB...") % uhd_source_->get_gain(i) << std::endl;
-		LOG(INFO) << boost::format("Actual daughterboard gain set to: %f dB...") % uhd_source_->get_gain(i);
-
-		//5.  Set the bandpass filter on the RF frontend
-		std::cout << boost::format("Setting RF bandpass filter bandwidth to: %f [Hz]...") % IF_bandwidth_hz_.at(i) << std::endl;
-		uhd_source_->set_bandwidth(IF_bandwidth_hz_.at(i),i);
-
-		//set the antenna (optional)
-		//uhd_source_->set_antenna(ant);
-
-		// We should wait? #include <boost/thread.hpp>
-		// boost::this_thread::sleep(boost::posix_time::seconds(1));
-
-		// Check out the status of the lo_locked sensor (boolean for LO lock state)
-		sensor_names = uhd_source_->get_sensor_names(i);
-		if (std::find(sensor_names.begin(), sensor_names.end(), "lo_locked") != sensor_names.end())
-			{
-				uhd::sensor_value_t lo_locked = uhd_source_->get_sensor("lo_locked", i);
-				std::cout << boost::format("Check for front-end %s ...") % lo_locked.to_pp_string() << " is ";
-				if (lo_locked.to_bool() == true)
-					{
-						std::cout << "Locked" << std::endl;
-					}
-				else
-					{
-						std::cout << "UNLOCKED!" <<std::endl;
-					}
-				//UHD_ASSERT_THROW(lo_locked.to_bool());
-			}
-	}
-
-
-	for (int i=0;i<RF_channels_;i++)
-	{
-	    if (samples_.at(i) != 0)
-	        {
-	            LOG(INFO) << "RF_channel "<<i<<" Send STOP signal after " << samples_.at(i) << " samples";
-	            valve_.push_back(gnss_sdr_make_valve(item_size_, samples_.at(i), queue_));
-	            DLOG(INFO) << "valve(" << valve_.at(i)->unique_id() << ")";
-	        }
-
-	    if (dump_.at(i))
-	        {
-	            LOG(INFO) << "RF_channel "<<i<< "Dumping output into file " << dump_filename_.at(i);
-	            file_sink_.push_back(gr::blocks::file_sink::make(item_size_, dump_filename_.at(i).c_str()));
-	            DLOG(INFO) << "file_sink(" << file_sink_.at(i)->unique_id() << ")";
-	        }
-	}
->>>>>>> 7a681a28
-
-    for (int i = 0; i < RF_channels_; i++)
-        {
+
+    for (int i = 0; i < RF_channels_; i++)
+        {
+            std::cout << "UHD RF CHANNEL #" << i << " SETTINGS" << std::endl;
             // 3. Tune the usrp device to the desired center frequency
-            uhd_source_->set_center_freq(freq_.at(i),i);
-            std::cout << boost::format("Actual USRP center freq.: %f [Hz]...") % (uhd_source_->get_center_freq(i)) << std::endl << std::endl;
+            uhd_source_->set_center_freq(freq_.at(i), i);
+            std::cout << boost::format("Actual USRP center freq.: %f [Hz]...") % (uhd_source_->get_center_freq(i)) << std::endl;
             LOG(INFO) << boost::format("Actual USRP center freq. set to: %f [Hz]...") % (uhd_source_->get_center_freq(i));
 
             // TODO: Assign the remnant IF from the PLL tune error
@@ -242,13 +176,13 @@
             LOG(INFO) << boost::format("PLL Frequency tune error %f [Hz]...") % (uhd_source_->get_center_freq(i) - freq_.at(i));
 
             // 4. set the gain for the daughterboard
-            uhd_source_->set_gain(gain_.at(i),i);
+            uhd_source_->set_gain(gain_.at(i), i);
             std::cout << boost::format("Actual daughterboard gain set to: %f dB...") % uhd_source_->get_gain(i) << std::endl;
             LOG(INFO) << boost::format("Actual daughterboard gain set to: %f dB...") % uhd_source_->get_gain(i);
 
             //5.  Set the bandpass filter on the RF frontend
             std::cout << boost::format("Setting RF bandpass filter bandwidth to: %f [Hz]...") % IF_bandwidth_hz_.at(i) << std::endl;
-            uhd_source_->set_bandwidth(IF_bandwidth_hz_.at(i),i);
+            uhd_source_->set_bandwidth(IF_bandwidth_hz_.at(i), i);
 
             //set the antenna (optional)
             //uhd_source_->set_antenna(ant);
@@ -268,7 +202,7 @@
                         }
                     else
                         {
-                            std::cout << "UNLOCKED!" <<std::endl;
+                            std::cout << "UNLOCKED!" << std::endl;
                         }
                     //UHD_ASSERT_THROW(lo_locked.to_bool());
                 }
@@ -279,14 +213,14 @@
         {
             if (samples_.at(i) != 0)
                 {
-                    LOG(INFO) << "RF_channel "<<i<<" Send STOP signal after " << samples_.at(i) << " samples";
+                    LOG(INFO) << "RF_channel "<< i << " Send STOP signal after " << samples_.at(i) << " samples";
                     valve_.push_back(gnss_sdr_make_valve(item_size_, samples_.at(i), queue_));
                     DLOG(INFO) << "valve(" << valve_.at(i)->unique_id() << ")";
                 }
 
             if (dump_.at(i))
                 {
-                    LOG(INFO) << "RF_channel "<<i<< "Dumping output into file " << dump_filename_.at(i);
+                    LOG(INFO) << "RF_channel "<< i << "Dumping output into file " << dump_filename_.at(i);
                     file_sink_.push_back(gr::blocks::file_sink::make(item_size_, dump_filename_.at(i).c_str()));
                     DLOG(INFO) << "file_sink(" << file_sink_.at(i)->unique_id() << ")";
                 }
@@ -306,11 +240,11 @@
             if (samples_.at(i) != 0)
                 {
                     top_block->connect(uhd_source_, i, valve_.at(i), 0);
-                    DLOG(INFO) << "connected usrp source to valve RF Channel "<< i;
+                    DLOG(INFO) << "connected usrp source to valve RF Channel " << i;
                     if (dump_.at(i))
                         {
                             top_block->connect(valve_.at(i), 0, file_sink_.at(i), 0);
-                            DLOG(INFO) << "connected valve to file sink RF Channel "<< i;
+                            DLOG(INFO) << "connected valve to file sink RF Channel " << i;
                         }
                 }
             else
@@ -318,7 +252,7 @@
                     if (dump_.at(i))
                         {
                             top_block->connect(uhd_source_, i, file_sink_.at(i), 0);
-                            DLOG(INFO) << "connected usrp source to file sink RF Channel "<< i;
+                            DLOG(INFO) << "connected usrp source to file sink RF Channel " << i;
                         }
                 }
         }
@@ -367,7 +301,7 @@
 
 gr::basic_block_sptr UhdSignalSource::get_right_block(int RF_channel)
 {
-	//TODO: There is a incoherence here: Multichannel UHD is a single block with multiple outputs, but if the sample imit is enable, the output is a multiple block!
+    //TODO: There is a incoherence here: Multichannel UHD is a single block with multiple outputs, but if the sample limit is enabled, the output is a multiple block!
     if (samples_.at(RF_channel) != 0)
         {
             return valve_.at(RF_channel);
